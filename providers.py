--- conflicted
+++ resolved
@@ -18,15 +18,6 @@
     """ Base weather provider.
     """
 
-<<<<<<< HEAD
-    name = config.ACCU_PROVIDER_NAME
-    title = config.ACCU_PROVIDER_TITLE
-
-    default_location = config.DEFAULT_ACCU_LOCATION_NAME
-    default_url = config.DEFAULT_ACCU_LOCATION_URL
-
-=======
->>>>>>> 3802ea10
     def __init__(self, app):
         self.app = app
 
@@ -64,13 +55,8 @@
         :rtype: tuple
         """
 
-<<<<<<< HEAD
-        name = self.default_location
-        url = self.default_url
-=======
         name = self.get_default_location()
         url = self.get_default_url()
->>>>>>> 3802ea10
         configuration = configparser.ConfigParser()
 
         configuration.read(self.get_configuration_file())
@@ -162,8 +148,6 @@
             self.save_cache(url, page_source)
         return page_source.decode('utf-8')
 
-<<<<<<< HEAD
-=======
     def run(self):
         """ Run provider.
         """
@@ -186,7 +170,6 @@
     def get_default_url(self):
         return config.DEFAULT_ACCU_LOCATION_URL
 
->>>>>>> 3802ea10
     def get_locations(self, locations_url):
         """ Get list of available locations.
         """
@@ -251,20 +234,8 @@
 
         return weather_info
 
-<<<<<<< HEAD
-    def run(self):
-        """ Run provider.
-        """
-
-        content = self.get_page_source(self.url)
-        return self.get_weather_info(content)
-
-
-class RP5Provider:
-=======
 
 class RP5Provider(WeatherProvider):
->>>>>>> 3802ea10
 
     """ Provides weather info from rp5.ua site.
     """
@@ -272,142 +243,11 @@
     name = config.RP5_PROVIDER_NAME
     title = config.RP5_PROVIDER_TITLE
 
-<<<<<<< HEAD
-    default_location = config.DEFAULT_RP5_LOCATION_NAME
-    default_url = config.DEFAULT_RP5_LOCATION_URL
-
-    def __init__(self, app):
-        self.app = app
-
-        location, url = self._get_configuration()
-        self.location = location
-        self.url = url
-
-    def get_configuration_file(self):
-        """ Path to configuration file.
-
-        Returns path to configuration file in your home directory.
-        """
-
-        return Path.home() / config.CONFIG_FILE
-
-    def _get_configuration(self):
-        """ Returns configured location name and url.
-
-        Raise `ProviderConfigurationError` error if configuration is
-        broken or wasn't found.
-
-        :return: city name and url
-        :rtype: tuple
-        """
-
-        name = self.default_location
-        url = self.default_url
-        configuration = configparser.ConfigParser()
-
-        configuration.read(self.get_configuration_file())
-        if config.CONFIG_LOCATION in configuration.sections():
-            location_config = configuration[config.CONFIG_LOCATION]
-            name, url = location_config['name'], location_config['url']
-
-        return name, url
-
-    def save_configuration(self, name, url):
-        """ Save selected location to configuration file.
-
-        We don't want to configure provider each time we use
-        the application, thus we save preferred location in
-        configuration file.
-
-        :parma name: city name
-        :param type: str
-
-        :param url: Preferred location URL
-        :param type: str
-        """
-
-        parser = configparser.ConfigParser()
-        parser[config.CONFIG_LOCATION] = {'name': name, 'url': url}
-        with open(self.get_configuration_file(), 'w') as configfile:
-            parser.write(configfile)
-
-    def get_request_headers(self):
-        """ Return custom headers for url requests.
-        """
-
-        return {'User-Agent': config.FAKE_MOZILLA_AGENT}
-
-    def get_url_hash(self, url):
-        """ Generate url hash.
-        """
-
-        return hashlib.md5(url.encode('utf-8')).hexdigest()
-
-    def get_cache_directory(self):
-        """ Return home directory for cache files.
-        """
-
-        return Path.home() / config.CACHE_DIR
-
-    def is_valid(self, path):
-        """ Check if cache is valid.
-
-        Checks if cache file that corresponds to specified path
-        is not obsolete.
-        """
-
-        return time.time() - path.stat().st_mtime < config.CACHE_TIME
-
-    def get_cache(self, url):
-        """ Return cache by given url address if any.
-        """
-
-        cache = b''
-        cache_dir = self.get_cache_directory()
-        if cache_dir.exists():
-            cache_path = cache_dir / self.get_url_hash(url)
-            if cache_path.exists() and self.is_valid(cache_path):
-                with cache_path.open('rb') as cache_file:
-                    cache = cache_file.read()
-        return cache
-
-    def save_cache(self, url, page_source):
-        cache_dir = self.get_cache_directory()
-        if not cache_dir.exists():
-            cache_dir.mkdir(parents=True)
-
-        with (cache_dir / self.get_url_hash(url)).open('wb') as cache_file:
-            cache_file.write(page_source)
-
-    def get_page_source(self, url):
-        """ Gets page source by given url address.
-        """
-
-        cache = self.get_cache(url)
-        if cache and not self.app.options.refresh:
-            page_source = cache
-        else:
-            request = Request(url, headers=self.get_request_headers())
-            page_source = urlopen(request).read()
-            self.save_cache(url, page_source)
-        return page_source.decode('utf-8')
-
-    def get_locations(self, locations_url):
-        locations_page = self.get_page_source(locations_url)
-        soup = BeautifulSoup(locations_page, 'html.parser')
-        locations = []
-        for location in soup.find_all('li', attrs={'class': 'drilldown cl'}):
-            url = location.find('a').attrs['href']
-            location = location.find('em').text
-            locations.append((location, url))
-        return locations
-=======
     def get_default_location(self):
         return config.DEFAULT_RP5_LOCATION_NAME
 
     def get_default_url(self):
         return config.DEFAULT_RP5_LOCATION_URL
->>>>>>> 3802ea10
 
     def get_countries(self, countries_url):
         countries_page = self.get_page_source(countries_url)
@@ -474,14 +314,4 @@
                 if wind:
                     weather_info['wind'] = wind
 
-<<<<<<< HEAD
-        return weather_info
-
-    def run(self):
-        """ Run provider.
-        """
-        content = self.get_page_source(self.url)
-        return self.get_weather_info(content)
-=======
-        return weather_info
->>>>>>> 3802ea10
+        return weather_info